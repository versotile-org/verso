--- conflicted
+++ resolved
@@ -13,12 +13,12 @@
 use webrender_api::units::DeviceIntRect;
 
 use crate::{
-    components::prompt::PromptDialogBuilder, compositor::IOCompositor,
-    verso::send_to_constellation, window::Window,
+    compositor::IOCompositor, prompt::PromptDialogBuilder, verso::send_to_constellation,
+    window::Window,
 };
 
 #[cfg(linux)]
-use crate::components::context_menu::ContextMenuClickResult;
+use crate::context_menu::ContextMenuClickResult;
 
 #[cfg(linux)]
 use crate::context_menu::ContextMenuClickResult;
@@ -126,7 +126,6 @@
                 }
             }
             EmbedderMsg::HistoryChanged(list, index) => {
-                dbg!("HistoryChanged");
                 self.update_history(&list, index);
                 let url = list.get(index).unwrap();
                 if let Some(panel) = self.panel.as_ref() {
@@ -312,11 +311,7 @@
         false
     }
 
-<<<<<<< HEAD
-    /// Handle servo messages with context menu. Return true it requests a new window.
-=======
     /// Handle servo messages with main panel. Return true it requests a new window.
->>>>>>> 67c6d708
     #[cfg(linux)]
     pub fn handle_servo_messages_with_context_menu(
         &mut self,
@@ -347,7 +342,6 @@
         }
         false
     }
-<<<<<<< HEAD
 
     /// Handle servo messages with dialog. Return true it requests a new window.
     pub fn handle_servo_messages_with_dialog(
@@ -366,6 +360,4 @@
         }
         false
     }
-=======
->>>>>>> 67c6d708
 }