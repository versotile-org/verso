--- conflicted
+++ resolved
@@ -29,38 +29,8 @@
         Self { webview_id, rect }
     }
 
-<<<<<<< HEAD
-    /// Create a panel view from Winit window. A panel is a special web view that focus on controlling states around window.
-    /// It could be treated as the control panel or navigation bar of the window depending on usages.
-    ///
-    /// At the moment, following Web API is supported:
-    /// - Close window: `window.close()`
-    /// - Navigate to previous page: `window.prompt('PREV')`
-    /// - Navigate to next page: `window.prompt('FORWARD')`
-    /// - Refresh the page: `window.prompt('REFRESH')`
-    /// - Minimize the window: `window.prompt('MINIMIZE')`
-    /// - Maximize the window: `window.prompt('MAXIMIZE')`
-    /// - Navigate to a specific URL: `window.prompt('NAVIGATE_TO:${url}')`
-    pub fn new_panel(rect: DeviceIntRect) -> Self {
-        // Reserving a namespace to create TopLevelBrowsingContextId.
-        PipelineNamespace::install(PipelineNamespaceId(0));
-        let id = WebViewId::new();
-        Self {
-            webview_id: id,
-            rect,
-        }
-    }
-
     /// Set the webview size.
     pub fn set_size(&mut self, rect: DeviceIntRect) {
-=======
-    /// Set the webview size corresponding to the window size.
-    pub fn set_size(&mut self, mut rect: DeviceIntRect) {
-        rect.min.y = rect.max.y.min(100);
-        rect.min.x += 10;
-        rect.max.y -= 10;
-        rect.max.x -= 10;
->>>>>>> 4e7edd0e
         self.rect = rect;
     }
 }
