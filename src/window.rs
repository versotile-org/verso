use std::{cell::Cell, sync::Mutex};

use base::id::WebViewId;
use compositing_traits::ConstellationMsg;
use crossbeam_channel::Sender;
use embedder_traits::{
    Cursor, EmbedderMsg, PermissionRequest, PromptCredentialsInput, PromptResult,
};
use euclid::{Point2D, Size2D};
use glutin::{
    config::{ConfigTemplateBuilder, GlConfig},
    surface::{Surface, WindowSurface},
};
use glutin_winit::DisplayBuilder;
use ipc_channel::ipc;
use keyboard_types::{Code, KeyState, KeyboardEvent, Modifiers};
#[cfg(any(target_os = "macos", target_os = "windows"))]
use muda::{Menu as MudaMenu, MenuEvent, MenuEventReceiver, MenuItem};
#[cfg(any(target_os = "macos", target_os = "windows"))]
use raw_window_handle::HasWindowHandle;
use script_traits::{
    webdriver_msg::{WebDriverJSResult, WebDriverJSValue, WebDriverScriptCommand},
    TraversalDirection, WebDriverCommandMsg,
};
use script_traits::{TouchEventType, WheelDelta, WheelMode};
use servo_url::ServoUrl;
use versoview_messages::OnNavigationStartingPayload;
use webrender_api::{
    units::{DeviceIntPoint, DeviceIntRect, DeviceIntSize, DevicePoint, LayoutVector2D},
    ScrollLocation,
};
#[cfg(any(linux, target_os = "windows"))]
use winit::window::ResizeDirection;
use winit::{
    dpi::PhysicalPosition,
    event::{ElementState, TouchPhase, WindowEvent},
    event_loop::ActiveEventLoop,
    keyboard::ModifiersState,
    window::{CursorIcon, Window as WinitWindow, WindowAttributes, WindowId},
};

use crate::{
    compositor::{IOCompositor, MouseWindowEvent},
    keyboard::keyboard_event_from_winit,
    rendering::{gl_config_picker, RenderingContext},
    tab::TabManager,
    verso::send_to_constellation,
    webview::{
        context_menu::{ContextMenu, Menu},
        prompt::PromptSender,
        Panel, WebView,
    },
};

use arboard::Clipboard;

<<<<<<< HEAD
#[derive(Default)]
pub(crate) struct EventListeners {
    pub(crate) on_navigation_starting: Mutex<Option<OnNavigationStartingPayload>>,
}
=======
const PANEL_HEIGHT: f64 = 50.0;
const TAB_HEIGHT: f64 = 30.0;
const PANEL_PADDING: f64 = 4.0;
>>>>>>> f817674c

/// A Verso window is a Winit window containing several web views.
pub struct Window {
    /// Access to Winit window
    pub(crate) window: WinitWindow,
    /// GL surface of the window
    pub(crate) surface: Surface<WindowSurface>,
    /// The main panel of this window.
    pub(crate) panel: Option<Panel>,
    /// The WebView of this window.
<<<<<<< HEAD
    pub(crate) webview: Option<WebView>,
    /// Event listeners registered from the webview controller
    pub(crate) event_listeners: EventListeners,
=======
    // pub(crate) webview: Option<WebView>,
>>>>>>> f817674c
    /// The mouse physical position in the web view.
    mouse_position: Cell<Option<PhysicalPosition<f64>>>,
    /// Modifiers state of the keyboard.
    modifiers_state: Cell<ModifiersState>,
    /// State to indicate if the window is resizing.
    pub(crate) resizing: bool,
    // TODO: These two fields should unified once we figure out servo's menu events.
    /// Context menu webview. This is only used in wayland currently.
    #[cfg(linux)]
    pub(crate) context_menu: Option<ContextMenu>,
    /// Global menu event receiver for muda crate
    #[cfg(any(target_os = "macos", target_os = "windows"))]
    menu_event_receiver: MenuEventReceiver,
    /// Window tabs manager
    pub(crate) tab_manager: TabManager,
}

impl Window {
    /// Create a Verso window from Winit window and return the rendering context.
    pub fn new(
        evl: &ActiveEventLoop,
        window_attributes: WindowAttributes,
    ) -> (Self, RenderingContext) {
        let window_attributes = window_attributes
            .with_transparent(true)
            .with_decorations(false);

        let template = ConfigTemplateBuilder::new()
            .with_alpha_size(8)
            .with_transparency(cfg!(macos));

        let (window, gl_config) = DisplayBuilder::new()
            .with_window_attributes(Some(window_attributes))
            .build(evl, template, gl_config_picker)
            .expect("Failed to create window and gl config");

        let window = window.ok_or("Failed to create window").unwrap();

        log::debug!("Picked a config with {} samples", gl_config.num_samples());

        #[cfg(macos)]
        unsafe {
            let rwh = window.window_handle().expect("Failed to get window handle");
            if let RawWindowHandle::AppKit(AppKitWindowHandle { ns_view, .. }) = rwh.as_ref() {
                decorate_window(
                    ns_view.as_ptr() as *mut AnyObject,
                    LogicalPosition::new(8.0, 40.0),
                );
            }
        }
        let (rendering_context, surface) = RenderingContext::create(&window, &gl_config)
            .expect("Failed to create rendering context");
        log::trace!("Created rendering context for window {:?}", window);

        (
            Self {
                window,
                surface,
                panel: None,
<<<<<<< HEAD
                webview: None,
                event_listeners: Default::default(),
=======
>>>>>>> f817674c
                mouse_position: Default::default(),
                modifiers_state: Cell::new(ModifiersState::default()),
                resizing: false,
                #[cfg(linux)]
                context_menu: None,
                #[cfg(any(target_os = "macos", target_os = "windows"))]
                menu_event_receiver: MenuEvent::receiver().clone(),
                tab_manager: TabManager::new(),
            },
            rendering_context,
        )
    }

    /// Create a Verso window with the rendering context.
    pub fn new_with_compositor(evl: &ActiveEventLoop, compositor: &mut IOCompositor) -> Self {
        let window_attrs = WinitWindow::default_attributes()
            .with_decorations(false)
            .with_transparent(true);
        let window = evl
            .create_window(window_attrs)
            .expect("Failed to create window.");

        #[cfg(macos)]
        unsafe {
            let rwh = window.window_handle().expect("Failed to get window handle");
            if let RawWindowHandle::AppKit(AppKitWindowHandle { ns_view, .. }) = rwh.as_ref() {
                decorate_window(
                    ns_view.as_ptr() as *mut AnyObject,
                    LogicalPosition::new(8.0, 40.0),
                );
            }
        }
        let surface = compositor
            .rendering_context
            .create_surface(&window)
            .unwrap();

        let mut window = Self {
            window,
            surface,
            panel: None,
<<<<<<< HEAD
            webview: None,
            event_listeners: Default::default(),
=======
            // webview: None,
>>>>>>> f817674c
            mouse_position: Default::default(),
            modifiers_state: Cell::new(ModifiersState::default()),
            resizing: false,
            #[cfg(linux)]
            context_menu: None,
            #[cfg(any(target_os = "macos", target_os = "windows"))]
            menu_event_receiver: MenuEvent::receiver().clone(),
            tab_manager: TabManager::new(),
        };
        compositor.swap_current_window(&mut window);
        window
    }

    /// Get the content area size for the webview to draw on
    pub fn get_content_size(&self, mut size: DeviceIntRect, include_tab: bool) -> DeviceIntRect {
        if self.panel.is_some() {
            let height: f64 = if include_tab {
                (PANEL_HEIGHT + TAB_HEIGHT + PANEL_PADDING) * self.scale_factor()
            } else {
                (PANEL_HEIGHT + PANEL_PADDING) * self.scale_factor()
            };
            size.min.y = size.max.y.min(height as i32);
            size.min.x += 10;
            size.max.y -= 10;
            size.max.x -= 10;
        }
        size
    }

    /// Send the constellation message to start Panel UI
    pub fn create_panel(
        &mut self,
        constellation_sender: &Sender<ConstellationMsg>,
        initial_url: Option<url::Url>,
    ) {
        let size = self.window.inner_size();
        let size = Size2D::new(size.width as i32, size.height as i32);
        let panel_id = WebViewId::new();
        self.panel = Some(Panel {
            webview: WebView::new(panel_id, DeviceIntRect::from_size(size)),
            initial_url: if let Some(initial_url) = initial_url {
                ServoUrl::from_url(initial_url)
            } else {
                ServoUrl::parse("https://example.com").unwrap()
            },
        });

        let url = ServoUrl::parse("verso://resources/components/panel.html").unwrap();
        send_to_constellation(
            constellation_sender,
            ConstellationMsg::NewWebView(url, panel_id),
        );
    }

    /// Create a new webview and send the constellation message to load the initial URL
    pub fn create_tab(
        &mut self,
        constellation_sender: &Sender<ConstellationMsg>,
        initial_url: ServoUrl,
    ) {
        let webview_id = WebViewId::new();
        let size = self.size();
        let rect = DeviceIntRect::from_size(size);

        let show_tab = self.tab_manager.count() >= 1;
        let content_size = self.get_content_size(rect, show_tab);

        let mut webview = WebView::new(webview_id, rect);
        webview.set_size(content_size);

        let (tx, rx) = ipc::channel::<WebDriverJSResult>().unwrap();
        let cmd: String = format!(
            "window.navbar.addTab('{}', {})",
            serde_json::to_string(&webview.webview_id).unwrap(),
            true,
        );
        send_to_constellation(
            constellation_sender,
            ConstellationMsg::WebDriverCommand(WebDriverCommandMsg::ScriptCommand(
                self.panel.as_ref().unwrap().webview.webview_id.into(),
                WebDriverScriptCommand::ExecuteScript(cmd, tx),
            )),
        );
        let _ = rx.recv();

        self.tab_manager.append_tab(webview, true);

        send_to_constellation(
            constellation_sender,
            ConstellationMsg::NewWebView(initial_url, webview_id),
        );
        log::debug!("Verso Window {:?} adds webview {}", self.id(), webview_id);
    }

    /// Close a tab
    pub fn close_tab(&mut self, compositor: &mut IOCompositor, tab_id: WebViewId) {
        let sender = compositor.constellation_chan.clone();
        // if there are more than 2 tabs, we need to ask for the new active tab after tab is closed
        if self.tab_manager.count() > 1 {
            let (tx, rx) = ipc::channel::<WebDriverJSResult>().unwrap();
            let cmd: String = format!(
                "window.navbar.closeTab('{}')",
                serde_json::to_string(&tab_id).unwrap()
            );
            send_to_constellation(
                &sender,
                ConstellationMsg::WebDriverCommand(WebDriverCommandMsg::ScriptCommand(
                    self.panel.as_ref().unwrap().webview.webview_id.into(),
                    WebDriverScriptCommand::ExecuteScript(cmd, tx),
                )),
            );

            let active_tab_id = rx.recv().unwrap().unwrap();
            match active_tab_id {
                WebDriverJSValue::String(resp) => {
                    let active_id: WebViewId = serde_json::from_str(&resp).unwrap();
                    self.activate_tab(compositor, active_id, self.tab_manager.count() > 2);
                }
                _ => {}
            }
        }
        send_to_constellation(&sender, ConstellationMsg::CloseWebView(tab_id));
    }

    /// Activate a tab
    pub fn activate_tab(
        &mut self,
        compositor: &mut IOCompositor,
        tab_id: WebViewId,
        show_tab: bool,
    ) {
        let size = self.size();
        let rect = DeviceIntRect::from_size(size);
        let content_size = self.get_content_size(rect, show_tab);
        let (tab_id, prompt_id) = self.tab_manager.set_size(tab_id, content_size);

        if let Some(prompt_id) = prompt_id {
            compositor.on_resize_webview_event(prompt_id, content_size);
        }
        if let Some(tab_id) = tab_id {
            compositor.on_resize_webview_event(tab_id, content_size);

            if let Some(_) = self.tab_manager.activate_tab(tab_id) {
                // throttle the old tab to avoid unnecessary animation caclulations
                if let Some(old_tab_id) = self.tab_manager.current_tab_id() {
                    let _ = compositor
                        .constellation_chan
                        .send(ConstellationMsg::SetWebViewThrottled(old_tab_id, true));
                }
                let _ = compositor
                    .constellation_chan
                    .send(ConstellationMsg::SetWebViewThrottled(tab_id, false));

                // update painting order immediately to draw the active tab
                compositor.send_root_pipeline_display_list(self);
            }
        }
    }

    /// Handle Winit window event and return a boolean to indicate if the compositor should repaint immediately.
    pub fn handle_winit_window_event(
        &mut self,
        sender: &Sender<ConstellationMsg>,
        compositor: &mut IOCompositor,
        event: &winit::event::WindowEvent,
    ) {
        match event {
            WindowEvent::RedrawRequested => {
                if compositor.ready_to_present {
                    self.window.pre_present_notify();
                    if let Err(err) = compositor.rendering_context.present(&self.surface) {
                        log::warn!("Failed to present surface: {:?}", err);
                    }
                    compositor.ready_to_present = false;
                }
            }
            WindowEvent::Focused(focused) => {
                if *focused {
                    compositor.swap_current_window(self);
                }
            }
            WindowEvent::Resized(size) => {
                if self.window.has_focus() {
                    self.resizing = true;
                }
                let size = Size2D::new(size.width, size.height);
                compositor.resize(size.to_i32(), self);
            }
            WindowEvent::ScaleFactorChanged { scale_factor, .. } => {
                compositor.on_scale_factor_event(*scale_factor as f32, self);
            }
            WindowEvent::CursorEntered { .. } => {
                compositor.swap_current_window(self);
            }
            WindowEvent::CursorLeft { .. } => {
                self.mouse_position.set(None);
            }
            WindowEvent::CursorMoved { position, .. } => {
                let cursor: DevicePoint = DevicePoint::new(position.x as f32, position.y as f32);
                self.mouse_position.set(Some(*position));
                compositor.on_mouse_window_move_event_class(cursor);

                // handle Windows and Linux non-decoration window resize cursor
                #[cfg(any(linux, target_os = "windows"))]
                {
                    if self.is_resizable() {
                        let direction = self.get_drag_resize_direction();
                        self.set_drag_resize_cursor(direction);
                    }
                }
            }
            WindowEvent::MouseInput { state, button, .. } => {
                let position = match self.mouse_position.get() {
                    Some(position) => Point2D::new(position.x as f32, position.y as f32),
                    None => {
                        log::trace!("Mouse position is None, skipping MouseInput event.");
                        return;
                    }
                };

                /* handle context menu */
                // TODO(context-menu): should create on ShowContextMenu event
                let prompt = self.tab_manager.current_prompt();
                match (state, button) {
                    #[cfg(any(target_os = "macos", target_os = "windows"))]
                    (ElementState::Pressed, winit::event::MouseButton::Right) => {
                        if prompt.is_some() {
                            return;
                        }
                        self.show_context_menu();
                        // FIXME: there's chance to lose the event since the channel is async.
                        if let Ok(event) = self.menu_event_receiver.try_recv() {
                            self.handle_context_menu_event(sender, event);
                        }
                    }
                    #[cfg(linux)]
                    (ElementState::Pressed, winit::event::MouseButton::Right) => {
                        if prompt.is_some() {
                            return;
                        }
                        if self.context_menu.is_none() {
                            self.context_menu = Some(self.show_context_menu(sender));
                            return;
                        }
                    }
                    #[cfg(linux)]
                    // TODO(context-menu): ignore first release event after context menu open or close to prevent click on background element
                    (ElementState::Released, winit::event::MouseButton::Right) => {
                        if self.context_menu.is_some() {
                            return;
                        }
                    }
                    _ => {}
                }

                /* handle Windows and Linux non-decoration window resize */
                #[cfg(any(linux, target_os = "windows"))]
                {
                    if *state == ElementState::Pressed && *button == winit::event::MouseButton::Left
                    {
                        if self.is_resizable() {
                            self.drag_resize_window();
                        }
                    }
                }

                /* handle mouse events */

                let button: script_traits::MouseButton = match button {
                    winit::event::MouseButton::Left => script_traits::MouseButton::Left,
                    winit::event::MouseButton::Right => script_traits::MouseButton::Right,
                    winit::event::MouseButton::Middle => script_traits::MouseButton::Middle,
                    _ => {
                        log::trace!(
                            "Verso Window isn't supporting this mouse button yet: {button:?}"
                        );
                        return;
                    }
                };

                let event: MouseWindowEvent = match state {
                    ElementState::Pressed => MouseWindowEvent::MouseDown(button, position),
                    ElementState::Released => {
                        self.resizing = false;
                        MouseWindowEvent::MouseUp(button, position)
                    }
                };
                compositor.on_mouse_window_event_class(event);

                // Winit didn't send click event, so we send it after mouse up
                if *state == ElementState::Released {
                    let event: MouseWindowEvent = MouseWindowEvent::Click(button, position);
                    compositor.on_mouse_window_event_class(event);
                }
            }
            WindowEvent::PinchGesture { delta, .. } => {
                compositor.on_zoom_window_event(1.0 + *delta as f32, self);
            }
            WindowEvent::MouseWheel { delta, phase, .. } => {
                let position = match self.mouse_position.get() {
                    Some(position) => position,
                    None => {
                        log::trace!("Mouse position is None, skipping MouseWheel event.");
                        return;
                    }
                };

                // FIXME: Pixels per line, should be configurable (from browser setting?) and vary by zoom level.
                const LINE_HEIGHT: f32 = 38.0;

                let (mut x, mut y, mode) = match delta {
                    winit::event::MouseScrollDelta::LineDelta(x, y) => {
                        (*x as f64, (*y * LINE_HEIGHT) as f64, WheelMode::DeltaLine)
                    }
                    winit::event::MouseScrollDelta::PixelDelta(position) => {
                        let position = position.to_logical::<f64>(self.window.scale_factor());
                        (position.x, position.y, WheelMode::DeltaPixel)
                    }
                };

                // Wheel Event
                compositor.on_wheel_event(
                    WheelDelta { x, y, z: 0.0, mode },
                    DevicePoint::new(position.x as f32, position.y as f32),
                );

                // Scroll Event
                // Do one axis at a time.
                if y.abs() >= x.abs() {
                    x = 0.0;
                } else {
                    y = 0.0;
                }

                let phase: TouchEventType = match phase {
                    TouchPhase::Started => TouchEventType::Down,
                    TouchPhase::Moved => TouchEventType::Move,
                    TouchPhase::Ended => TouchEventType::Up,
                    TouchPhase::Cancelled => TouchEventType::Cancel,
                };

                compositor.on_scroll_event(
                    ScrollLocation::Delta(LayoutVector2D::new(x as f32, y as f32)),
                    DeviceIntPoint::new(position.x as i32, position.y as i32),
                    phase,
                );
            }
            WindowEvent::ModifiersChanged(modifier) => self.modifiers_state.set(modifier.state()),
            WindowEvent::KeyboardInput { event, .. } => {
                let event = keyboard_event_from_winit(event, self.modifiers_state.get());
                log::trace!("Verso is handling {:?}", event);

                /* Window operation keyboard shortcut */
                if self.handle_keyboard_shortcut(compositor, &event) {
                    return;
                }

                let msg = ConstellationMsg::Keyboard(event);
                send_to_constellation(sender, msg);
            }
            e => log::trace!("Verso Window isn't supporting this window event yet: {e:?}"),
        }
    }

    /// Handle Window keyboard shortcut
    ///
    /// - Returns `true` if the event is handled, then we should skip sending it to constellation
    fn handle_keyboard_shortcut(
        &mut self,
        compositor: &mut IOCompositor,
        event: &KeyboardEvent,
    ) -> bool {
        let is_macos = cfg!(target_os = "macos");
        let control_or_meta = if is_macos {
            Modifiers::META
        } else {
            Modifiers::CONTROL
        };

        if event.state == KeyState::Down {
            // TODO: New Window, Close Browser
            match (event.modifiers, event.code) {
                (modifiers, Code::KeyT) if modifiers == control_or_meta => {
                    (*self).create_tab(
                        &compositor.constellation_chan,
                        ServoUrl::parse("https://example.com").unwrap(),
                    );
                    return true;
                }
                (modifiers, Code::KeyW) if modifiers == control_or_meta => {
                    if let Some(tab_id) = self.tab_manager.current_tab_id() {
                        (*self).close_tab(compositor, tab_id);
                    }
                    return true;
                }
                _ => (),
            }
        }

        false
    }

    /// Handle servo messages. Return true if it requests a new window
    pub fn handle_servo_message(
        &mut self,
        webview_id: WebViewId,
        message: EmbedderMsg,
        sender: &Sender<ConstellationMsg>,
        clipboard: Option<&mut Clipboard>,
        compositor: &mut IOCompositor,
    ) -> bool {
        // Handle message in Verso Panel
        if let Some(panel) = &self.panel {
            if panel.webview.webview_id == webview_id {
                return self.handle_servo_messages_with_panel(
                    webview_id, message, sender, clipboard, compositor,
                );
            }
        }
        #[cfg(linux)]
        if let Some(context_menu) = &self.context_menu {
            if context_menu.webview().webview_id == webview_id {
                self.handle_servo_messages_with_context_menu(
                    webview_id, message, sender, clipboard, compositor,
                );
                return false;
            }
        }
        if self.tab_manager.has_prompt(webview_id) {
            self.handle_servo_messages_with_prompt(
                webview_id, message, sender, clipboard, compositor,
            );
            return false;
        }

        // Handle message in Verso WebView
        self.handle_servo_messages_with_webview(webview_id, message, sender, clipboard, compositor);
        false
    }

    /// Queues a Winit `WindowEvent::RedrawRequested` event to be emitted that aligns with the windowing system drawing loop.
    pub fn request_redraw(&self) {
        self.window.request_redraw()
    }

    /// Size of the window that's used by webrender.
    pub fn size(&self) -> DeviceIntSize {
        let size = self.window.inner_size();
        Size2D::new(size.width as i32, size.height as i32)
    }

    /// Get Winit window ID of the window.
    pub fn id(&self) -> WindowId {
        self.window.id()
    }

    /// Scale factor of the window. This is also known as HIDPI.
    pub fn scale_factor(&self) -> f64 {
        self.window.scale_factor()
    }

    /// Check if the window has such webview.
    pub fn has_webview(&self, id: WebViewId) -> bool {
        #[cfg(linux)]
        if self
            .context_menu
            .as_ref()
            .map_or(false, |w| w.webview().webview_id == id)
        {
            return true;
        }

        if self.tab_manager.has_prompt(id) {
            return true;
        }

        self.panel
            .as_ref()
            .map_or(false, |w| w.webview.webview_id == id)
            || self.tab_manager.tab(id).is_some()
    }

    /// Remove the webview in this window by provided webview ID.
    /// If provided ID is the panel, it will shut down the compositor and then close whole application.
    pub fn remove_webview(
        &mut self,
        id: WebViewId,
        compositor: &mut IOCompositor,
    ) -> (Option<WebView>, bool) {
        #[cfg(linux)]
        if self
            .context_menu
            .as_ref()
            .filter(|menu| menu.webview().webview_id == id)
            .is_some()
        {
            let context_menu = self.context_menu.take().expect("Context menu should exist");
            return (Some(context_menu.webview().clone()), false);
        }

        if let Some(prompt) = self.tab_manager.remove_prompt_by_prompt_id(id) {
            return (Some(prompt.webview().clone()), false);
        }

        if self
            .panel
            .as_ref()
            .filter(|w| w.webview.webview_id == id)
            .is_some()
        {
            // Removing panel, remove all webviews and shut down the compositor
            let tab_ids = self.tab_manager.tab_ids();
            for tab_id in tab_ids {
                send_to_constellation(
                    &compositor.constellation_chan,
                    ConstellationMsg::CloseWebView(tab_id),
                );
            }
            (self.panel.take().map(|panel| panel.webview), false)
        } else if let Ok(tab) = self.tab_manager.close_tab(id) {
            let close_window = self.tab_manager.count() == 0 || self.panel.is_none();
            (Some(tab.webview().clone()), close_window)
        } else {
            (None, false)
        }
    }

    /// Get the painting order of this window.
    pub fn painting_order(&self) -> Vec<&WebView> {
        let mut order = vec![];
        if let Some(panel) = &self.panel {
            order.push(&panel.webview);
        }

        if let Some(tab) = self.tab_manager.current_tab() {
            order.push(tab.webview());
        }

        #[cfg(linux)]
        if let Some(context_menu) = &self.context_menu {
            order.push(context_menu.webview());
        }

        if let Some(prompt) = self.tab_manager.current_prompt() {
            order.push(prompt.webview());
        }

        order
    }

    /// Set cursor icon of the window.
    pub fn set_cursor_icon(&self, cursor: Cursor) {
        let winit_cursor = match cursor {
            Cursor::Default => CursorIcon::Default,
            Cursor::Pointer => CursorIcon::Pointer,
            Cursor::ContextMenu => CursorIcon::ContextMenu,
            Cursor::Help => CursorIcon::Help,
            Cursor::Progress => CursorIcon::Progress,
            Cursor::Wait => CursorIcon::Wait,
            Cursor::Cell => CursorIcon::Cell,
            Cursor::Crosshair => CursorIcon::Crosshair,
            Cursor::Text => CursorIcon::Text,
            Cursor::VerticalText => CursorIcon::VerticalText,
            Cursor::Alias => CursorIcon::Alias,
            Cursor::Copy => CursorIcon::Copy,
            Cursor::Move => CursorIcon::Move,
            Cursor::NoDrop => CursorIcon::NoDrop,
            Cursor::NotAllowed => CursorIcon::NotAllowed,
            Cursor::Grab => CursorIcon::Grab,
            Cursor::Grabbing => CursorIcon::Grabbing,
            Cursor::EResize => CursorIcon::EResize,
            Cursor::NResize => CursorIcon::NResize,
            Cursor::NeResize => CursorIcon::NeResize,
            Cursor::NwResize => CursorIcon::NwResize,
            Cursor::SResize => CursorIcon::SResize,
            Cursor::SeResize => CursorIcon::SeResize,
            Cursor::SwResize => CursorIcon::SwResize,
            Cursor::WResize => CursorIcon::WResize,
            Cursor::EwResize => CursorIcon::EwResize,
            Cursor::NsResize => CursorIcon::NsResize,
            Cursor::NeswResize => CursorIcon::NeswResize,
            Cursor::NwseResize => CursorIcon::NwseResize,
            Cursor::ColResize => CursorIcon::ColResize,
            Cursor::RowResize => CursorIcon::RowResize,
            Cursor::AllScroll => CursorIcon::AllScroll,
            Cursor::ZoomIn => CursorIcon::ZoomIn,
            Cursor::ZoomOut => CursorIcon::ZoomOut,
            _ => CursorIcon::Default,
        };
        self.window.set_cursor(winit_cursor);
    }
}

// Context Menu methods
impl Window {
    #[cfg(any(target_os = "macos", target_os = "windows"))]
    pub(crate) fn show_context_menu(&self) {
        let tab = self.tab_manager.current_tab().unwrap();
        let history = tab.history();
        let history_len = history.list.len();

        // items
        let back = MenuItem::with_id("back", "Back", history.current_idx > 0, None);
        let forward = MenuItem::with_id(
            "forward",
            "Forward",
            history.current_idx + 1 < history_len,
            None,
        );
        let reload = MenuItem::with_id("reload", "Reload", true, None);

        let menu = MudaMenu::new();
        let _ = menu.append_items(&[&back, &forward, &reload]);

        let context_menu = ContextMenu::new_with_menu(Menu(menu));
        context_menu.show(self.window.window_handle().unwrap());
    }

    #[cfg(linux)]
    pub(crate) fn show_context_menu(&mut self, sender: &Sender<ConstellationMsg>) -> ContextMenu {
        use crate::webview::context_menu::MenuItem;

        let tab = self.tab_manager.current_tab().unwrap();
        let history = tab.history();
        let history_len = history.list.len();

        // items
        let back = MenuItem::new(Some("back"), "Back", history.current_idx > 0);
        let forward = MenuItem::new(
            Some("forward"),
            "Forward",
            history.current_idx + 1 < history_len,
        );
        let reload = MenuItem::new(Some("reload"), "Reload", true);

        let mut context_menu = ContextMenu::new_with_menu(Menu(vec![back, forward, reload]));

        let position = self.mouse_position.get().unwrap();
        context_menu.show(sender, self, position);

        context_menu
    }

    /// Close window's context menu
    pub(crate) fn close_context_menu(&self, _sender: &Sender<ConstellationMsg>) {
        #[cfg(linux)]
        if let Some(context_menu) = &self.context_menu {
            send_to_constellation(
                _sender,
                ConstellationMsg::CloseWebView(context_menu.webview().webview_id),
            );
        }
    }

    #[cfg(any(target_os = "macos", target_os = "windows"))]
    fn handle_context_menu_event(&self, sender: &Sender<ConstellationMsg>, event: MenuEvent) {
        // TODO: should be more flexible to handle different menu items
        let active_tab = self.tab_manager.current_tab().unwrap();
        match event.id().0.as_str() {
            "back" => {
                send_to_constellation(
                    sender,
                    ConstellationMsg::TraverseHistory(active_tab.id(), TraversalDirection::Back(1)),
                );
            }
            "forward" => {
                send_to_constellation(
                    sender,
                    ConstellationMsg::TraverseHistory(
                        active_tab.id(),
                        TraversalDirection::Forward(1),
                    ),
                );
            }
            "reload" => {
                send_to_constellation(sender, ConstellationMsg::Reload(active_tab.id()));
            }
            _ => {}
        }
    }

    /// Handle linux context menu event
    // TODO(context-menu): should make the call in synchronous way after calling show_context_menu, otherwise
    // we'll have to deal with constellation sender and other parameter's lifetime, also we lose the context that why this context menu popup
    #[cfg(linux)]
    pub(crate) fn handle_context_menu_event(
        &mut self,
        sender: &Sender<ConstellationMsg>,
        event: crate::webview::context_menu::ContextMenuResult,
    ) {
        self.close_context_menu(sender);
        if let Some(tab_id) = self.tab_manager.current_tab_id() {
            match event.id.as_str() {
                "back" => {
                    send_to_constellation(
                        sender,
                        ConstellationMsg::TraverseHistory(tab_id, TraversalDirection::Back(1)),
                    );
                }
                "forward" => {
                    send_to_constellation(
                        sender,
                        ConstellationMsg::TraverseHistory(tab_id, TraversalDirection::Forward(1)),
                    );
                }
                "reload" => {
                    send_to_constellation(sender, ConstellationMsg::Reload(tab_id));
                }
                _ => {}
            }
        } else {
            log::error!("No active webview to handle context menu event");
        }
    }
}

// Prompt methods
impl Window {
    /// Close window's prompt dialog
    pub(crate) fn close_prompt_dialog(&mut self, tab_id: WebViewId) {
        if let Some(sender) = self
            .tab_manager
            .remove_prompt_by_tab_id(tab_id)
            .and_then(|prompt| prompt.sender())
        {
            match sender {
                PromptSender::AlertSender(sender) => {
                    let _ = sender.send(());
                }
                PromptSender::ConfirmSender(sender) => {
                    let _ = sender.send(PromptResult::Dismissed);
                }
                PromptSender::InputSender(sender) => {
                    let _ = sender.send(None);
                }
                PromptSender::PermissionSender(sender) => {
                    let _ = sender.send(PermissionRequest::Denied);
                }
                PromptSender::HttpBasicAuthSender(sender) => {
                    let _ = sender.send(PromptCredentialsInput {
                        username: None,
                        password: None,
                    });
                }
            }
        }
    }
}

// Non-decorated window resizing for Windows and Linux.
#[cfg(any(linux, target_os = "windows"))]
impl Window {
    /// Check current window state is allowed to drag-resize.
    fn is_resizable(&self) -> bool {
        // TODO: Check if the window is in fullscreen mode.
        !self.window.is_maximized() && self.window.is_resizable()
    }

    /// Drag resize the window.
    fn drag_resize_window(&self) {
        if let Some(direction) = self.get_drag_resize_direction() {
            if let Err(err) = self.window.drag_resize_window(direction) {
                log::error!("Failed to drag-resize window: {:?}", err);
            }
        }
    }

    /// Get drag-resize direction.
    fn get_drag_resize_direction(&self) -> Option<ResizeDirection> {
        let mouse_position = match self.mouse_position.get() {
            Some(position) => position,
            None => {
                return None;
            }
        };

        let window_size = self.window.outer_size();
        let border_size = 5.0 * self.window.scale_factor();

        let x_direction = if mouse_position.x < border_size {
            Some(ResizeDirection::West)
        } else if mouse_position.x > (window_size.width as f64 - border_size) {
            Some(ResizeDirection::East)
        } else {
            None
        };

        let y_direction = if mouse_position.y < border_size {
            Some(ResizeDirection::North)
        } else if mouse_position.y > (window_size.height as f64 - border_size) {
            Some(ResizeDirection::South)
        } else {
            None
        };

        let direction = match (x_direction, y_direction) {
            (Some(ResizeDirection::East), None) => ResizeDirection::East,
            (Some(ResizeDirection::West), None) => ResizeDirection::West,
            (None, Some(ResizeDirection::South)) => ResizeDirection::South,
            (None, Some(ResizeDirection::North)) => ResizeDirection::North,
            (Some(ResizeDirection::East), Some(ResizeDirection::North)) => {
                ResizeDirection::NorthEast
            }
            (Some(ResizeDirection::West), Some(ResizeDirection::North)) => {
                ResizeDirection::NorthWest
            }
            (Some(ResizeDirection::East), Some(ResizeDirection::South)) => {
                ResizeDirection::SouthEast
            }
            (Some(ResizeDirection::West), Some(ResizeDirection::South)) => {
                ResizeDirection::SouthWest
            }
            _ => return None,
        };

        Some(direction)
    }

    /// Set drag-resize cursor when mouse is hover on the border of the window.
    fn set_drag_resize_cursor(&self, direction: Option<ResizeDirection>) {
        let cursor = match direction {
            Some(direction) => match direction {
                ResizeDirection::East => CursorIcon::EResize,
                ResizeDirection::West => CursorIcon::WResize,
                ResizeDirection::South => CursorIcon::SResize,
                ResizeDirection::North => CursorIcon::NResize,
                ResizeDirection::NorthEast => CursorIcon::NeResize,
                ResizeDirection::NorthWest => CursorIcon::NwResize,
                ResizeDirection::SouthEast => CursorIcon::SeResize,
                ResizeDirection::SouthWest => CursorIcon::SwResize,
            },
            None => CursorIcon::Default,
        };

        self.window.set_cursor(cursor);
    }
}

/* window decoration */
#[cfg(macos)]
use objc2::runtime::AnyObject;
#[cfg(macos)]
use raw_window_handle::{AppKitWindowHandle, RawWindowHandle};
#[cfg(macos)]
use winit::dpi::LogicalPosition;

/// Window decoration for macOS.
#[cfg(macos)]
pub unsafe fn decorate_window(view: *mut AnyObject, _position: LogicalPosition<f64>) {
    use objc2::rc::Id;
    use objc2_app_kit::{NSView, NSWindowStyleMask, NSWindowTitleVisibility};

    let ns_view: Id<NSView> = unsafe { Id::retain(view.cast()) }.unwrap();
    let window = ns_view
        .window()
        .expect("view was not installed in a window");
    window.setTitlebarAppearsTransparent(true);
    window.setTitleVisibility(NSWindowTitleVisibility::NSWindowTitleHidden);
    window.setStyleMask(
        NSWindowStyleMask::Titled
            | NSWindowStyleMask::FullSizeContentView
            | NSWindowStyleMask::Closable
            | NSWindowStyleMask::Resizable
            | NSWindowStyleMask::Miniaturizable,
    );
}<|MERGE_RESOLUTION|>--- conflicted
+++ resolved
@@ -54,16 +54,14 @@
 
 use arboard::Clipboard;
 
-<<<<<<< HEAD
+const PANEL_HEIGHT: f64 = 50.0;
+const TAB_HEIGHT: f64 = 30.0;
+const PANEL_PADDING: f64 = 4.0;
+
 #[derive(Default)]
 pub(crate) struct EventListeners {
     pub(crate) on_navigation_starting: Mutex<Option<OnNavigationStartingPayload>>,
 }
-=======
-const PANEL_HEIGHT: f64 = 50.0;
-const TAB_HEIGHT: f64 = 30.0;
-const PANEL_PADDING: f64 = 4.0;
->>>>>>> f817674c
 
 /// A Verso window is a Winit window containing several web views.
 pub struct Window {
@@ -74,13 +72,9 @@
     /// The main panel of this window.
     pub(crate) panel: Option<Panel>,
     /// The WebView of this window.
-<<<<<<< HEAD
-    pub(crate) webview: Option<WebView>,
+    // pub(crate) webview: Option<WebView>,
     /// Event listeners registered from the webview controller
     pub(crate) event_listeners: EventListeners,
-=======
-    // pub(crate) webview: Option<WebView>,
->>>>>>> f817674c
     /// The mouse physical position in the web view.
     mouse_position: Cell<Option<PhysicalPosition<f64>>>,
     /// Modifiers state of the keyboard.
@@ -140,11 +134,7 @@
                 window,
                 surface,
                 panel: None,
-<<<<<<< HEAD
-                webview: None,
                 event_listeners: Default::default(),
-=======
->>>>>>> f817674c
                 mouse_position: Default::default(),
                 modifiers_state: Cell::new(ModifiersState::default()),
                 resizing: false,
@@ -186,12 +176,8 @@
             window,
             surface,
             panel: None,
-<<<<<<< HEAD
-            webview: None,
+            // webview: None,
             event_listeners: Default::default(),
-=======
-            // webview: None,
->>>>>>> f817674c
             mouse_position: Default::default(),
             modifiers_state: Cell::new(ModifiersState::default()),
             resizing: false,
