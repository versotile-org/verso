--- conflicted
+++ resolved
@@ -5,18 +5,14 @@
     },
     embedder_traits::EventLoopWaker,
     servo_url::ServoUrl,
-<<<<<<< HEAD
-    Servo, TopLevelBrowsingContextId,
+    Servo,
 };
 use winit::{
     event::{Event, WindowEvent},
     event_loop::{ControlFlow, EventLoopProxy, EventLoopWindowTarget},
-    window::{CursorIcon, Window},
-=======
-    Servo,
->>>>>>> edc7970a
+    window::CursorIcon,
+    window::Window as WinitWindow,
 };
-use winit::{event::Event, event_loop::EventLoopProxy, window::Window as WinitWindow};
 
 use crate::{
     prefs, resources,
@@ -61,15 +57,11 @@
         );
         window.set_webview_id(init_servo.browser_id);
 
-<<<<<<< HEAD
-        let url = ServoUrl::parse("https://european-browser.github.io/slides/").unwrap();
-=======
         // TODO should extend resource trait to handle local html files
         let path = std::env::current_dir()
             .unwrap()
             .join("resources/panel.html");
         let url = ServoUrl::from_file_path(path.to_str().unwrap()).unwrap();
->>>>>>> edc7970a
         init_servo
             .servo
             .handle_events(vec![EmbedderEvent::NewWebView(url, init_servo.browser_id)]);
@@ -106,29 +98,10 @@
             Event::WindowEvent {
                 window_id: _,
                 event,
-<<<<<<< HEAD
-            } => {
-                // TODO This is temporary workaround before multiview
-                if let WindowEvent::Resized(size) = event {
-                    let rect = servo::euclid::Box2D::from_origin_and_size(
-                        servo::euclid::Point2D::new(0, 0),
-                        servo::euclid::Size2D::new(size.width, size.height),
-                    );
-                    self.events.push(EmbedderEvent::MoveResizeWebView(
-                        self.webview_id.unwrap(),
-                        rect.to_f32(),
-                    ));
-                }
-                self.webview
-                    .handle_winit_window_event(&mut self.servo, &mut self.events, &event);
-            }
-            e => log::warn!("Verso hasn't supported this event yet: {e:?}"),
-=======
             } => self
                 .window
                 .handle_winit_window_event(&mut self.servo, &mut self.events, &event),
             e => log::warn!("Verso isn't supporting this event yet: {e:?}"),
->>>>>>> edc7970a
         }
     }
 
